--- conflicted
+++ resolved
@@ -68,22 +68,13 @@
 	private void validateDefaultConfig(AssertableWebApplicationContext context) {
 		JdbcOperationsSessionRepository repository = validateSessionRepository(context,
 				JdbcOperationsSessionRepository.class);
-<<<<<<< HEAD
 		assertThat(repository).hasFieldOrPropertyWithValue("tableName", "SPRING_SESSION");
-=======
-		assertThat(new DirectFieldAccessor(repository).getPropertyValue("tableName")).isEqualTo("SPRING_SESSION");
->>>>>>> c6c139d9
 		assertThat(context.getBean(JdbcSessionProperties.class).getInitializeSchema())
 				.isEqualTo(DataSourceInitializationMode.EMBEDDED);
 		assertThat(context.getBean(JdbcOperations.class).queryForList("select * from SPRING_SESSION")).isEmpty();
 		SpringBootJdbcHttpSessionConfiguration configuration = context
 				.getBean(SpringBootJdbcHttpSessionConfiguration.class);
-<<<<<<< HEAD
-		assertThat(configuration).hasFieldOrPropertyWithValue("cleanupCron",
-				"0 * * * * *");
-=======
-		assertThat(new DirectFieldAccessor(configuration).getPropertyValue("cleanupCron")).isEqualTo("0 * * * * *");
->>>>>>> c6c139d9
+		assertThat(configuration).hasFieldOrPropertyWithValue("cleanupCron", "0 * * * * *");
 	}
 
 	@Test
@@ -98,32 +89,16 @@
 
 	@Test
 	public void disableDataSourceInitializer() {
-<<<<<<< HEAD
-		this.contextRunner.withPropertyValues("spring.session.store-type=jdbc",
-				"spring.session.jdbc.initialize-schema=never").run((context) -> {
-					JdbcOperationsSessionRepository repository = validateSessionRepository(
-							context, JdbcOperationsSessionRepository.class);
-					assertThat(repository).hasFieldOrPropertyWithValue("tableName",
-							"SPRING_SESSION");
-					assertThat(context.getBean(JdbcSessionProperties.class)
-							.getInitializeSchema())
-									.isEqualTo(DataSourceInitializationMode.NEVER);
-					assertThatExceptionOfType(BadSqlGrammarException.class)
-							.isThrownBy(() -> context.getBean(JdbcOperations.class)
-									.queryForList("select * from SPRING_SESSION"));
-=======
 		this.contextRunner
 				.withPropertyValues("spring.session.store-type=jdbc", "spring.session.jdbc.initialize-schema=never")
 				.run((context) -> {
 					JdbcOperationsSessionRepository repository = validateSessionRepository(context,
 							JdbcOperationsSessionRepository.class);
-					assertThat(new DirectFieldAccessor(repository).getPropertyValue("tableName"))
-							.isEqualTo("SPRING_SESSION");
+					assertThat(repository).hasFieldOrPropertyWithValue("tableName", "SPRING_SESSION");
 					assertThat(context.getBean(JdbcSessionProperties.class).getInitializeSchema())
 							.isEqualTo(DataSourceInitializationMode.NEVER);
-					this.thrown.expect(BadSqlGrammarException.class);
-					context.getBean(JdbcOperations.class).queryForList("select * from SPRING_SESSION");
->>>>>>> c6c139d9
+					assertThatExceptionOfType(BadSqlGrammarException.class).isThrownBy(
+							() -> context.getBean(JdbcOperations.class).queryForList("select * from SPRING_SESSION"));
 				});
 	}
 
@@ -133,24 +108,12 @@
 				.withPropertyValues("spring.session.store-type=jdbc", "spring.session.jdbc.table-name=FOO_BAR",
 						"spring.session.jdbc.schema=classpath:session/custom-schema-h2.sql")
 				.run((context) -> {
-<<<<<<< HEAD
-					JdbcOperationsSessionRepository repository = validateSessionRepository(
-							context, JdbcOperationsSessionRepository.class);
-					assertThat(repository).hasFieldOrPropertyWithValue("tableName",
-							"FOO_BAR");
-					assertThat(context.getBean(JdbcSessionProperties.class)
-							.getInitializeSchema())
-									.isEqualTo(DataSourceInitializationMode.EMBEDDED);
-					assertThat(context.getBean(JdbcOperations.class)
-							.queryForList("select * from FOO_BAR")).isEmpty();
-=======
 					JdbcOperationsSessionRepository repository = validateSessionRepository(context,
 							JdbcOperationsSessionRepository.class);
-					assertThat(new DirectFieldAccessor(repository).getPropertyValue("tableName")).isEqualTo("FOO_BAR");
+					assertThat(repository).hasFieldOrPropertyWithValue("tableName", "FOO_BAR");
 					assertThat(context.getBean(JdbcSessionProperties.class).getInitializeSchema())
 							.isEqualTo(DataSourceInitializationMode.EMBEDDED);
 					assertThat(context.getBean(JdbcOperations.class).queryForList("select * from FOO_BAR")).isEmpty();
->>>>>>> c6c139d9
 				});
 	}
 
@@ -162,13 +125,7 @@
 					assertThat(context.getBean(JdbcSessionProperties.class).getCleanupCron()).isEqualTo("0 0 12 * * *");
 					SpringBootJdbcHttpSessionConfiguration configuration = context
 							.getBean(SpringBootJdbcHttpSessionConfiguration.class);
-<<<<<<< HEAD
-					assertThat(configuration).hasFieldOrPropertyWithValue("cleanupCron",
-							"0 0 12 * * *");
-=======
-					assertThat(new DirectFieldAccessor(configuration).getPropertyValue("cleanupCron"))
-							.isEqualTo("0 0 12 * * *");
->>>>>>> c6c139d9
+					assertThat(configuration).hasFieldOrPropertyWithValue("cleanupCron", "0 0 12 * * *");
 				});
 	}
 
