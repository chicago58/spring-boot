/*
<<<<<<< HEAD
 * Copyright 2012-2018 the original author or authors.
=======
 * Copyright 2012-2019 the original author or authors.
>>>>>>> c6c139d9
 *
 * Licensed under the Apache License, Version 2.0 (the "License");
 * you may not use this file except in compliance with the License.
 * You may obtain a copy of the License at
 *
 *      https://www.apache.org/licenses/LICENSE-2.0
 *
 * Unless required by applicable law or agreed to in writing, software
 * distributed under the License is distributed on an "AS IS" BASIS,
 * WITHOUT WARRANTIES OR CONDITIONS OF ANY KIND, either express or implied.
 * See the License for the specific language governing permissions and
 * limitations under the License.
 */

package org.springframework.boot.autoconfigure.web.servlet.error;

import java.lang.annotation.Documented;
import java.lang.annotation.ElementType;
import java.lang.annotation.Retention;
import java.lang.annotation.RetentionPolicy;
import java.lang.annotation.Target;

import javax.servlet.ServletException;

import org.aspectj.lang.ProceedingJoinPoint;
import org.aspectj.lang.annotation.Around;
import org.aspectj.lang.annotation.Aspect;
import org.aspectj.lang.annotation.Pointcut;
import org.junit.After;
import org.junit.Test;

import org.springframework.boot.SpringApplication;
import org.springframework.boot.autoconfigure.context.PropertyPlaceholderAutoConfiguration;
import org.springframework.boot.autoconfigure.http.HttpMessageConvertersAutoConfiguration;
import org.springframework.boot.autoconfigure.web.servlet.DispatcherServletAutoConfiguration;
import org.springframework.boot.autoconfigure.web.servlet.ServletWebServerFactoryAutoConfiguration;
import org.springframework.boot.autoconfigure.web.servlet.WebMvcAutoConfiguration;
import org.springframework.boot.builder.SpringApplicationBuilder;
import org.springframework.boot.test.util.ApplicationContextTestUtils;
import org.springframework.context.annotation.Configuration;
import org.springframework.context.annotation.EnableAspectJAutoProxy;
import org.springframework.context.annotation.Import;
import org.springframework.http.MediaType;
import org.springframework.test.context.junit4.SpringRunner;
import org.springframework.test.web.servlet.MockMvc;
import org.springframework.test.web.servlet.MvcResult;
import org.springframework.test.web.servlet.setup.MockMvcBuilders;
import org.springframework.web.context.ConfigurableWebApplicationContext;
import org.springframework.web.servlet.config.annotation.EnableWebMvc;

import static org.assertj.core.api.Assertions.assertThat;
import static org.assertj.core.api.Assertions.assertThatExceptionOfType;
import static org.springframework.test.web.servlet.request.MockMvcRequestBuilders.get;
import static org.springframework.test.web.servlet.result.MockMvcResultMatchers.status;

/**
 * Tests for {@link BasicErrorController} using {@link MockMvc} but not
 * {@link SpringRunner}.
 *
 * @author Dave Syer
 * @author Sebastien Deleuze
 */
public class BasicErrorControllerDirectMockMvcTests {

	private ConfigurableWebApplicationContext wac;

	private MockMvc mockMvc;

	@After
	public void close() {
		ApplicationContextTestUtils.closeAll(this.wac);
	}

	public void setup(ConfigurableWebApplicationContext context) {
		this.wac = context;
		this.mockMvc = MockMvcBuilders.webAppContextSetup(this.wac).build();
	}

	@Test
	public void errorPageAvailableWithParentContext() throws Exception {
		setup((ConfigurableWebApplicationContext) new SpringApplicationBuilder(ParentConfiguration.class)
				.child(ChildConfiguration.class).run("--server.port=0"));
		MvcResult response = this.mockMvc.perform(get("/error").accept(MediaType.TEXT_HTML))
				.andExpect(status().is5xxServerError()).andReturn();
		String content = response.getResponse().getContentAsString();
		assertThat(content).contains("status=999");
	}

	@Test
	public void errorPageAvailableWithMvcIncluded() throws Exception {
		setup((ConfigurableWebApplicationContext) new SpringApplication(WebMvcIncludedConfiguration.class)
				.run("--server.port=0"));
		MvcResult response = this.mockMvc.perform(get("/error").accept(MediaType.TEXT_HTML))
				.andExpect(status().is5xxServerError()).andReturn();
		String content = response.getResponse().getContentAsString();
		assertThat(content).contains("status=999");
	}

	@Test
	public void errorPageNotAvailableWithWhitelabelDisabled() throws Exception {
<<<<<<< HEAD
		setup((ConfigurableWebApplicationContext) new SpringApplication(
				WebMvcIncludedConfiguration.class).run("--server.port=0",
						"--server.error.whitelabel.enabled=false"));
		assertThatExceptionOfType(ServletException.class).isThrownBy(
				() -> this.mockMvc.perform(get("/error").accept(MediaType.TEXT_HTML)));
=======
		setup((ConfigurableWebApplicationContext) new SpringApplication(WebMvcIncludedConfiguration.class)
				.run("--server.port=0", "--server.error.whitelabel.enabled=false"));
		this.thrown.expect(ServletException.class);
		this.mockMvc.perform(get("/error").accept(MediaType.TEXT_HTML));
>>>>>>> c6c139d9
	}

	@Test
	public void errorControllerWithAop() throws Exception {
		setup((ConfigurableWebApplicationContext) new SpringApplication(WithAopConfiguration.class)
				.run("--server.port=0"));
		MvcResult response = this.mockMvc.perform(get("/error").accept(MediaType.TEXT_HTML))
				.andExpect(status().is5xxServerError()).andReturn();
		String content = response.getResponse().getContentAsString();
		assertThat(content).contains("status=999");
	}

	@Target(ElementType.TYPE)
	@Retention(RetentionPolicy.RUNTIME)
	@Documented
	@Import({ ServletWebServerFactoryAutoConfiguration.class, DispatcherServletAutoConfiguration.class,
			WebMvcAutoConfiguration.class, HttpMessageConvertersAutoConfiguration.class,
			ErrorMvcAutoConfiguration.class, PropertyPlaceholderAutoConfiguration.class })
	protected @interface MinimalWebConfiguration {

	}

	@Configuration
	@MinimalWebConfiguration
	protected static class ParentConfiguration {

	}

	@Configuration
	@MinimalWebConfiguration
	@EnableWebMvc
	protected static class WebMvcIncludedConfiguration {

		// For manual testing
		public static void main(String[] args) {
			SpringApplication.run(WebMvcIncludedConfiguration.class, args);
		}

	}

	@Configuration
	@MinimalWebConfiguration
	protected static class VanillaConfiguration {

		// For manual testing
		public static void main(String[] args) {
			SpringApplication.run(VanillaConfiguration.class, args);
		}

	}

	@Configuration
	@MinimalWebConfiguration
	protected static class ChildConfiguration {

		// For manual testing
		public static void main(String[] args) {
			new SpringApplicationBuilder(ParentConfiguration.class).child(ChildConfiguration.class).run(args);
		}

	}

	@Configuration
	@EnableAspectJAutoProxy(proxyTargetClass = false)
	@MinimalWebConfiguration
	@Aspect
	protected static class WithAopConfiguration {

		@Pointcut("within(@org.springframework.stereotype.Controller *)")
		private void controllerPointCut() {
		}

		@Around("controllerPointCut()")
		public Object mvcAdvice(ProceedingJoinPoint pjp) throws Throwable {
			return pjp.proceed();
		}

	}

}<|MERGE_RESOLUTION|>--- conflicted
+++ resolved
@@ -1,9 +1,5 @@
 /*
-<<<<<<< HEAD
- * Copyright 2012-2018 the original author or authors.
-=======
  * Copyright 2012-2019 the original author or authors.
->>>>>>> c6c139d9
  *
  * Licensed under the Apache License, Version 2.0 (the "License");
  * you may not use this file except in compliance with the License.
@@ -104,18 +100,10 @@
 
 	@Test
 	public void errorPageNotAvailableWithWhitelabelDisabled() throws Exception {
-<<<<<<< HEAD
-		setup((ConfigurableWebApplicationContext) new SpringApplication(
-				WebMvcIncludedConfiguration.class).run("--server.port=0",
-						"--server.error.whitelabel.enabled=false"));
-		assertThatExceptionOfType(ServletException.class).isThrownBy(
-				() -> this.mockMvc.perform(get("/error").accept(MediaType.TEXT_HTML)));
-=======
 		setup((ConfigurableWebApplicationContext) new SpringApplication(WebMvcIncludedConfiguration.class)
 				.run("--server.port=0", "--server.error.whitelabel.enabled=false"));
-		this.thrown.expect(ServletException.class);
-		this.mockMvc.perform(get("/error").accept(MediaType.TEXT_HTML));
->>>>>>> c6c139d9
+		assertThatExceptionOfType(ServletException.class)
+				.isThrownBy(() -> this.mockMvc.perform(get("/error").accept(MediaType.TEXT_HTML)));
 	}
 
 	@Test
